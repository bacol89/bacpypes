#!/usr/bin/python

"""
BACnet Virtual Link Layer Service
"""

import struct
from time import time as _time

from .debugging import ModuleLogger, DebugContents, bacpypes_debugging

from .udp import UDPDirector
from .task import OneShotTask, RecurringTask
from .comm import Client, Server, bind, \
    ServiceAccessPoint, ApplicationServiceElement

from .pdu import Address, LocalBroadcast, LocalStation, PDU
from .bvll import BVLPDU, DeleteForeignDeviceTableEntry, \
    DistributeBroadcastToNetwork, FDTEntry, ForwardedNPDU, \
    OriginalBroadcastNPDU, OriginalUnicastNPDU, \
    ReadBroadcastDistributionTable, ReadBroadcastDistributionTableAck, \
    ReadForeignDeviceTable, ReadForeignDeviceTableAck, RegisterForeignDevice, \
    Result, WriteBroadcastDistributionTable, bvl_pdu_types

# some debugging
_debug = 0
_log = ModuleLogger(globals())

#
#   _Multiplex Client and Server
#

class _MultiplexClient(Client):

    def __init__(self, mux):
        Client.__init__(self)
        self.multiplexer = mux

    def confirmation(self, pdu):
        self.multiplexer.confirmation(self, pdu)

class _MultiplexServer(Server):

    def __init__(self, mux):
        Server.__init__(self)
        self.multiplexer = mux

    def indication(self, pdu):
        self.multiplexer.indication(self, pdu)

#
#   UDPMultiplexer
#

@bacpypes_debugging
class UDPMultiplexer:

    def __init__(self, addr=None, noBroadcast=False):
        if _debug: UDPMultiplexer._debug("__init__ %r noBroadcast=%r", addr, noBroadcast)

        # check for some options
        specialBroadcast = False
        if addr is None:
            self.address = Address()
            self.addrTuple = ('', 47808)
            self.addrBroadcastTuple = ('255.255.255.255', 47808)
        else:
            # allow the address to be cast
            if isinstance(addr, Address):
                self.address = addr
            else:
                self.address = Address(addr)

            # check for a special broadcast address
            self.addrTuple = self.address.addrTuple
            self.addrBroadcastTuple = self.address.addrBroadcastTuple
            if (self.addrTuple == self.addrBroadcastTuple):
                self.addrBroadcastTuple = ('255.255.255.255', self.addrTuple[1])
            else:
                specialBroadcast = True

        if _debug:
            UDPMultiplexer._debug("    - address: %r", self.address)
            UDPMultiplexer._debug("    - addrTuple: %r", self.addrTuple)
            UDPMultiplexer._debug("    - addrBroadcastTuple: %r", self.addrBroadcastTuple)

        # create and bind the direct address
        self.direct = _MultiplexClient(self)
        self.directPort = UDPDirector(self.addrTuple)
        bind(self.direct, self.directPort)

        # create and bind the broadcast address
        if specialBroadcast and (not noBroadcast):
            self.broadcast = _MultiplexClient(self)
            self.broadcastPort = UDPDirector(self.addrBroadcastTuple, reuse=True)
            bind(self.direct, self.broadcastPort)
        else:
            self.broadcast = None

        # create and bind the Annex H and J servers
        self.annexH = _MultiplexServer(self)
        self.annexJ = _MultiplexServer(self)

    def indication(self, server, pdu):
        if _debug: UDPMultiplexer._debug("indication %r %r", server, pdu)

        # check for a broadcast message
        if pdu.pduDestination.addrType == Address.localBroadcastAddr:
            dest = self.addrBroadcastTuple
            if _debug: UDPMultiplexer._debug("    - requesting local broadcast: %r", dest)
        elif pdu.pduDestination.addrType == Address.localStationAddr:
            dest = pdu.pduDestination.addrTuple
            if _debug: UDPMultiplexer._debug("    - requesting local station: %r", dest)
        else:
            raise RuntimeError("invalid destination address type")

        self.directPort.indication(PDU(pdu, destination=dest))

    def confirmation(self, client, pdu):
        if _debug: UDPMultiplexer._debug("confirmation %r %r", client, pdu)

        # if this came from ourselves, dump it
        if pdu.pduSource == self.addrTuple:
            if _debug: UDPMultiplexer._debug("    - from us!")
            return

        # the PDU source is a tuple, convert it to an Address instance
        src = Address(pdu.pduSource)

        # match the destination in case the stack needs it
        if client is self.direct:
            dest = self.address
        elif client is self.broadcast:
            dest = LocalBroadcast()
        else:
            raise RuntimeError("confirmation mismatch")

        # must have at least one octet
        if not pdu.pduData:
            if _debug: UDPMultiplexer._debug("    - no data")
            return

        # extract the first octet
<<<<<<< HEAD
        msg_type = struct.unpack('B', pdu.pduData[:1])[0]
=======
        msg_type = pdu.pduData[0]
>>>>>>> 85a8ce95

        # check for the message type
        if msg_type == 0x01:
            if self.annexH.serverPeer:
                self.annexH.response(PDU(pdu, source=src, destination=dest))
        elif msg_type == 0x81:
            if self.annexJ.serverPeer:
                self.annexJ.response(PDU(pdu, source=src, destination=dest))
        else:
            UDPMultiplexer._warning("unsupported message")

#
#   BTR
#

@bacpypes_debugging
class BTR(Client, Server, DebugContents):

    _debug_contents = ('peers+',)

    def __init__(self, cid=None, sid=None):
        """An Annex-H BACnet Tunneling Router node."""
        if _debug: BTR._debug("__init__ cid=%r sid=%r", cid, sid)
        Client.__init__(self, cid)
        Server.__init__(self, sid)

        # initialize a dicitonary of peers
        self.peers = {}

    def indication(self, pdu):
        if _debug: BTR._debug("indication %r", pdu)

        # check for local stations
        if pdu.pduDestination.addrType == Address.localStationAddr:
            # make sure it is going to a peer
            if pdu.pduDestination not in self.peers:
                ### log this
                return

            # send it downstream
            self.request(pdu)

        # check for broadcasts
        elif pdu.pduDestination.addrType == Address.localBroadcastAddr:
            # loop through the peers
            for peerAddr in self.peers.keys():
                xpdu = PDU(pdu.pduData, destination=peerAddr)

                # send it downstream
                self.request(xpdu)

        else:
            raise RuntimeError("invalid destination address type (2)")

    def confirmation(self, pdu):
        if _debug: BTR._debug("confirmation %r", pdu)

        # make sure it came from a peer
        if pdu.pduSource not in self.peers:
            BTR._warning("not a peer: %r", pdu.pduSource)
            return

        # send it upstream
        self.response(pdu)

    def add_peer(self, peerAddr, networks=None):
        """Add a peer and optionally provide a list of the reachable networks."""
        if _debug: BTR._debug("add_peer %r networks=%r", peerAddr, networks)

        # see if this is already a peer
        if peerAddr in self.peers:
            # add the (new?) reachable networks
            if not networks:
                networks = []
            else:
                self.peers[peerAddr].extend(networks)
        else:
            if not networks:
                networks = []

            # save the networks
            self.peers[peerAddr] = networks

        ### send a control message upstream that these are reachable

    def delete_peer(self, peerAddr):
        """Delete a peer."""
        if _debug: BTR._debug("delete_peer %r", peerAddr)

        # get the peer networks
        # networks = self.peers[peerAddr]

        ### send a control message upstream that these are no longer reachable

        # now delete the peer
        del self.peers[peerAddr]

#
#   AnnexJCodec
#

@bacpypes_debugging
class AnnexJCodec(Client, Server):

    def __init__(self, cid=None, sid=None):
        if _debug: AnnexJCodec._debug("__init__ cid=%r sid=%r", cid, sid)
        Client.__init__(self, cid)
        Server.__init__(self, sid)

    def indication(self, rpdu):
        if _debug: AnnexJCodec._debug("indication %r", rpdu)

        # encode it as a generic BVLL PDU
        bvlpdu = BVLPDU()
        rpdu.encode(bvlpdu)

        # encode it as a PDU
        pdu = PDU()
        bvlpdu.encode(pdu)

        # send it downstream
        self.request(pdu)

    def confirmation(self, pdu):
        if _debug: AnnexJCodec._debug("confirmation %r", pdu)

        # interpret as a BVLL PDU
        bvlpdu = BVLPDU()
        bvlpdu.decode(pdu)

        # get the class related to the function
        rpdu = bvl_pdu_types[bvlpdu.bvlciFunction]()
        rpdu.decode(bvlpdu)

        # send it upstream
        self.response(rpdu)

#
#   BIPSAP
#

@bacpypes_debugging
class BIPSAP(ServiceAccessPoint):

    def __init__(self, sap=None):
        """A BIP service access point."""
        if _debug: BIPSimple._debug("__init__ sap=%r", sap)
        ServiceAccessPoint.__init__(self, sap)

    def sap_indication(self, pdu):
        if _debug: BIPSAP._debug("sap_indication %r", pdu)

        # this is a request initiated by the ASE, send this downstream
        self.request(pdu)

    def sap_confirmation(self, pdu):
        if _debug: BIPSAP._debug("sap_confirmation %r", pdu)

        # this is a response from the ASE, send this downstream
        self.request(pdu)

#
#   BIPSimple
#

@bacpypes_debugging
class BIPSimple(BIPSAP, Client, Server):

    def __init__(self, sapID=None, cid=None, sid=None):
        """A BIP node."""
        if _debug: BIPSimple._debug("__init__ sapID=%r cid=%r sid=%r", sapID, cid, sid)
        BIPSAP.__init__(self, sapID)
        Client.__init__(self, cid)
        Server.__init__(self, sid)

    def indication(self, pdu):
        if _debug: BIPSimple._debug("indication %r", pdu)

        # check for local stations
        if pdu.pduDestination.addrType == Address.localStationAddr:
            # make an original unicast PDU
            xpdu = OriginalUnicastNPDU(pdu, destination=pdu.pduDestination, user_data=pdu.pduUserData)
            if _debug: BIPSimple._debug("    - xpdu: %r", xpdu)

            # send it downstream
            self.request(xpdu)

        # check for broadcasts
        elif pdu.pduDestination.addrType == Address.localBroadcastAddr:
            # make an original broadcast PDU
            xpdu = OriginalBroadcastNPDU(pdu, destination=pdu.pduDestination, user_data=pdu.pduUserData)
            if _debug: BIPSimple._debug("    - xpdu: %r", xpdu)

            # send it downstream
            self.request(xpdu)

        else:
            BIPSimple._warning("invalid destination address: %r", pdu.pduDestination)

    def confirmation(self, pdu):
        if _debug: BIPSimple._debug("confirmation %r", pdu)

        # some kind of response to a request
        if isinstance(pdu, Result):
            # send this to the service access point
            self.sap_response(pdu)

        elif isinstance(pdu, ReadBroadcastDistributionTableAck):
            # send this to the service access point
            self.sap_response(pdu)

        elif isinstance(pdu, ReadForeignDeviceTableAck):
            # send this to the service access point
            self.sap_response(pdu)

        elif isinstance(pdu, OriginalUnicastNPDU):
            # build a vanilla PDU
            xpdu = PDU(pdu.pduData, source=pdu.pduSource, destination=pdu.pduDestination, user_data=pdu.pduUserData)
            if _debug: BIPSimple._debug("    - xpdu: %r", xpdu)

            # send it upstream
            self.response(xpdu)

        elif isinstance(pdu, OriginalBroadcastNPDU):
            # build a PDU with a local broadcast address
            xpdu = PDU(pdu.pduData, source=pdu.pduSource, destination=LocalBroadcast(), user_data=pdu.pduUserData)
            if _debug: BIPSimple._debug("    - xpdu: %r", xpdu)

            # send it upstream
            self.response(xpdu)

        elif isinstance(pdu, ForwardedNPDU):
            # build a PDU with the source from the real source
            xpdu = PDU(pdu.pduData, source=pdu.bvlciAddress, destination=LocalBroadcast(), user_data=pdu.pduUserData)
            if _debug: BIPSimple._debug("    - xpdu: %r", xpdu)

            # send it upstream
            self.response(xpdu)

        else:
            BIPSimple._warning("invalid pdu type: %s", type(pdu))

#
#   BIPForeign
#

@bacpypes_debugging
class BIPForeign(BIPSAP, Client, Server, OneShotTask, DebugContents):

    _debug_contents = ('registrationStatus', 'bbmdAddress', 'bbmdTimeToLive')

    def __init__(self, addr=None, ttl=None, sapID=None, cid=None, sid=None):
        """A BIP node."""
        if _debug: BIPForeign._debug("__init__ addr=%r ttl=%r sapID=%r cid=%r sid=%r", addr, ttl, sapID, cid, sid)
        BIPSAP.__init__(self, sapID)
        Client.__init__(self, cid)
        Server.__init__(self, sid)
        OneShotTask.__init__(self)

        # -2=unregistered, -1=not attempted or no ack, 0=OK, >0 error
        self.registrationStatus = -1

        # clear the BBMD address and time-to-live
        self.bbmdAddress = None
        self.bbmdTimeToLive = None

        # registration provided
        if addr:
            # a little error checking
            if ttl is None:
                raise RuntimeError("BBMD address and time-to-live must both be specified")

            self.register(addr, ttl)

    def indication(self, pdu):
        if _debug: BIPForeign._debug("indication %r", pdu)

        # check the BBMD registration status, we may not be registered
        if self.registrationStatus != 0:
            if _debug: BIPForeign._debug("    - packet dropped, unregistered")
            return

        # check for local stations
        if pdu.pduDestination.addrType == Address.localStationAddr:
            # make an original unicast PDU
            xpdu = OriginalUnicastNPDU(pdu, user_data=pdu.pduUserData)
            xpdu.pduDestination = pdu.pduDestination

            # send it downstream
            self.request(xpdu)

        # check for broadcasts
        elif pdu.pduDestination.addrType == Address.localBroadcastAddr:
            # make an original broadcast PDU
            xpdu = DistributeBroadcastToNetwork(pdu, user_data=pdu.pduUserData)
            xpdu.pduDestination = self.bbmdAddress

            # send it downstream
            self.request(xpdu)

        else:
            BIPForeign._warning("invalid destination address: %r", pdu.pduDestination)

    def confirmation(self, pdu):
        if _debug: BIPForeign._debug("confirmation %r", pdu)

        # check for a registration request result
        if isinstance(pdu, Result):
            # if we are unbinding, do nothing
            if self.registrationStatus == -2:
                return

            ### make sure we have a bind request in process

            # make sure the result is from the bbmd
            if pdu.pduSource != self.bbmdAddress:
                if _debug: BIPForeign._debug("    - packet dropped, not from the BBMD")
                return

            # save the result code as the status
            self.registrationStatus = pdu.bvlciResultCode

            # check for success
            if pdu.bvlciResultCode == 0:
                # schedule for a refresh
                self.install_task(_time() + self.bbmdTimeToLive)

            return

        # check the BBMD registration status, we may not be registered
        if self.registrationStatus != 0:
            if _debug: BIPForeign._debug("    - packet dropped, unregistered")
            return

        if isinstance(pdu, ReadBroadcastDistributionTableAck):
            # send this to the service access point
            self.sap_response(pdu)

        elif isinstance(pdu, ReadForeignDeviceTableAck):
            # send this to the service access point
            self.sap_response(pdu)

        elif isinstance(pdu, OriginalUnicastNPDU):
            # build a vanilla PDU
            xpdu = PDU(pdu.pduData, source=pdu.pduSource, destination=pdu.pduDestination, user_data=pdu.pduUserData)

            # send it upstream
            self.response(xpdu)

        elif isinstance(pdu, ForwardedNPDU):
            # build a PDU with the source from the real source
            xpdu = PDU(pdu.pduData, source=pdu.bvlciAddress, destination=LocalBroadcast(), user_data=pdu.pduUserData)

            # send it upstream
            self.response(xpdu)

        else:
            BIPForeign._warning("invalid pdu type: %s", type(pdu))

    def register(self, addr, ttl):
        """Initiate the process of registering with a BBMD."""
        # a little error checking
        if ttl <= 0:
            raise ValueError("time-to-live must be greater than zero")

        # save the BBMD address and time-to-live
        if isinstance(addr, Address):
            self.bbmdAddress = addr
        else:
            self.bbmdAddress = Address(addr)
        self.bbmdTimeToLive = ttl

        # install this task to run when it gets a chance
        self.install_task(0)

    def unregister(self):
        """Drop the registration with a BBMD."""
        pdu = RegisterForeignDevice(0)
        pdu.pduDestination = self.bbmdAddress

        # send it downstream
        self.request(pdu)

        # change the status to unregistered
        self.registrationStatus = -2

        # clear the BBMD address and time-to-live
        self.bbmdAddress = None
        self.bbmdTimeToLive = None

    def process_task(self):
        """Called when the registration request should be sent to the BBMD."""
        pdu = RegisterForeignDevice(self.bbmdTimeToLive)
        pdu.pduDestination = self.bbmdAddress

        # send it downstream
        self.request(pdu)

#
#   BIPBBMD
#

@bacpypes_debugging
class BIPBBMD(BIPSAP, Client, Server, RecurringTask, DebugContents):

    _debug_contents = ('bbmdAddress', 'bbmdBDT+', 'bbmdFDT+')

    def __init__(self, addr, sapID=None, cid=None, sid=None):
        """A BBMD node."""
        if _debug: BIPBBMD._debug("__init__ %r sapID=%r cid=%r sid=%r", addr, sapID, cid, sid)
        BIPSAP.__init__(self, sapID)
        Client.__init__(self, cid)
        Server.__init__(self, sid)
        RecurringTask.__init__(self, 1000.0)

        self.bbmdAddress = addr
        self.bbmdBDT = []
        self.bbmdFDT = []

        # install so process_task runs
        self.install_task()

    def indication(self, pdu):
        if _debug: BIPBBMD._debug("indication %r", pdu)

        # check for local stations
        if pdu.pduDestination.addrType == Address.localStationAddr:
            # make an original unicast PDU
            xpdu = OriginalUnicastNPDU(pdu, user_data=pdu.pduUserData)
            xpdu.pduDestination = pdu.pduDestination
            if _debug: BIPBBMD._debug("    - xpdu: %r", xpdu)

            # send it downstream
            self.request(xpdu)

        # check for broadcasts
        elif pdu.pduDestination.addrType == Address.localBroadcastAddr:
            # make an original broadcast PDU
            xpdu = OriginalBroadcastNPDU(pdu, user_data=pdu.pduUserData)
            xpdu.pduDestination = pdu.pduDestination
            if _debug: BIPBBMD._debug("    - original broadcast xpdu: %r", xpdu)

            # send it downstream
            self.request(xpdu)

            # make a forwarded PDU
            xpdu = ForwardedNPDU(self.bbmdAddress, pdu, user_data=pdu.pduUserData)
            if _debug: BIPBBMD._debug("    - forwarded xpdu: %r", xpdu)

            # send it to the peers
            for bdte in self.bbmdBDT:
                if bdte != self.bbmdAddress:
                    xpdu.pduDestination = Address( ((bdte.addrIP|~bdte.addrMask), bdte.addrPort) )
                    BIPBBMD._debug("        - sending to peer: %r", xpdu.pduDestination)
                    self.request(xpdu)

            # send it to the registered foreign devices
            for fdte in self.bbmdFDT:
                xpdu.pduDestination = fdte.fdAddress
                if _debug: BIPBBMD._debug("        - sending to foreign device: %r", xpdu.pduDestination)
                self.request(xpdu)

        else:
            BIPBBMD._warning("invalid destination address: %r", pdu.pduDestination)

    def confirmation(self, pdu):
        if _debug: BIPBBMD._debug("confirmation %r",  pdu)

        # some kind of response to a request
        if isinstance(pdu, Result):
            # send this to the service access point
            self.sap_response(pdu)

        elif isinstance(pdu, WriteBroadcastDistributionTable):
            # build a response
            xpdu = Result(code=99, user_data=pdu.pduUserData)
            xpdu.pduDestination = pdu.pduSource

            # send it downstream
            self.request(xpdu)

        elif isinstance(pdu, ReadBroadcastDistributionTable):
            # build a response
            xpdu = ReadBroadcastDistributionTableAck(self.bbmdBDT, user_data=pdu.pduUserData)
            xpdu.pduDestination = pdu.pduSource
            if _debug: BIPBBMD._debug("    - xpdu: %r", xpdu)

            # send it downstream
            self.request(xpdu)

        elif isinstance(pdu, ReadBroadcastDistributionTableAck):
            # send this to the service access point
            self.sap_response(pdu)

        elif isinstance(pdu, ForwardedNPDU):
            # build a PDU with the source from the real source
            xpdu = PDU(pdu.pduData, source=pdu.bvlciAddress, destination=LocalBroadcast(), user_data=pdu.pduUserData)
            if _debug: BIPBBMD._debug("    - upstream xpdu: %r", xpdu)

            # send it upstream
            self.response(xpdu)

            # build a forwarded NPDU to send out
            xpdu = ForwardedNPDU(pdu.bvlciAddress, pdu, destination=None, user_data=pdu.pduUserData)
            if _debug: BIPBBMD._debug("    - forwarded xpdu: %r", xpdu)

            # look for self as first entry in the BDT
            if self.bbmdBDT and (self.bbmdBDT[0] == self.bbmdAddress):
                xpdu.pduDestination = LocalBroadcast()
                if _debug: BIPBBMD._debug("        - local broadcast")
                self.request(xpdu)

            # send it to the registered foreign devices
            for fdte in self.bbmdFDT:
                xpdu.pduDestination = fdte.fdAddress
                if _debug: BIPBBMD._debug("        - sending to foreign device: %r", xpdu.pduDestination)
                self.request(xpdu)

        elif isinstance(pdu, RegisterForeignDevice):
            # process the request
            stat = self.register_foreign_device(pdu.pduSource, pdu.bvlciTimeToLive)

            # build a response
            xpdu = Result(code=stat, destination=pdu.pduSource, user_data=pdu.pduUserData)
            if _debug: BIPBBMD._debug("    - xpdu: %r", xpdu)

            # send it downstream
            self.request(xpdu)

        elif isinstance(pdu, ReadForeignDeviceTable):
            # build a response
            xpdu = ReadForeignDeviceTableAck(self.bbmdFDT, destination=pdu.pduSource, user_data=pdu.pduUserData)
            if _debug: BIPBBMD._debug("    - xpdu: %r", xpdu)

            # send it downstream
            self.request(xpdu)

        elif isinstance(pdu, ReadForeignDeviceTableAck):
            # send this to the service access point
            self.sap_response(pdu)

        elif isinstance(pdu, DeleteForeignDeviceTableEntry):
            # process the request
            stat = self.delete_foreign_device_table_entry(pdu.bvlciAddress)

            # build a response
            xpdu = Result(code=stat, user_data=pdu.pduUserData)
            xpdu.pduDestination = pdu.pduSource
            if _debug: BIPBBMD._debug("    - xpdu: %r", xpdu)

            # send it downstream
            self.request(xpdu)

        elif isinstance(pdu, DistributeBroadcastToNetwork):
            # build a PDU with a local broadcast address
            xpdu = PDU(pdu.pduData, source=pdu.pduSource, destination=LocalBroadcast(), user_data=pdu.pduUserData)
            if _debug: BIPBBMD._debug("    - upstream xpdu: %r", xpdu)

            # send it upstream
            self.response(xpdu)

            # build a forwarded NPDU to send out
            xpdu = ForwardedNPDU(pdu.pduSource, pdu, user_data=pdu.pduUserData)
            if _debug: BIPBBMD._debug("    - forwarded xpdu: %r", xpdu)

            # send it to the peers
            for bdte in self.bbmdBDT:
                if bdte == self.bbmdAddress:
                    xpdu.pduDestination = LocalBroadcast()
                    if _debug: BIPBBMD._debug("        - local broadcast")
                    self.request(xpdu)
                else:
                    xpdu.pduDestination = Address( ((bdte.addrIP|~bdte.addrMask), bdte.addrPort) )
                    if _debug: BIPBBMD._debug("        - sending to peer: %r", xpdu.pduDestination)
                    self.request(xpdu)

            # send it to the other registered foreign devices
            for fdte in self.bbmdFDT:
                if fdte.fdAddress != pdu.pduSource:
                    xpdu.pduDestination = fdte.fdAddress
                    if _debug: BIPBBMD._debug("        - sending to foreign device: %r", xpdu.pduDestination)
                    self.request(xpdu)

        elif isinstance(pdu, OriginalUnicastNPDU):
            # build a vanilla PDU
            xpdu = PDU(pdu.pduData, source=pdu.pduSource, destination=pdu.pduDestination, user_data=pdu.pduUserData)
            if _debug: BIPBBMD._debug("    - upstream xpdu: %r", xpdu)

            # send it upstream
            self.response(xpdu)

        elif isinstance(pdu, OriginalBroadcastNPDU):
            # build a PDU with a local broadcast address
            xpdu = PDU(pdu.pduData, source=pdu.pduSource, destination=LocalBroadcast(), user_data=pdu.pduUserData)
            if _debug: BIPBBMD._debug("    - upstream xpdu: %r", xpdu)

            # send it upstream
            self.response(xpdu)

            # make a forwarded PDU
            xpdu = ForwardedNPDU(pdu.pduSource, pdu, user_data=pdu.pduUserData)
            if _debug: BIPBBMD._debug("    - forwarded xpdu: %r", xpdu)

            # send it to the peers
            for bdte in self.bbmdBDT:
                if bdte != self.bbmdAddress:
                    xpdu.pduDestination = Address( ((bdte.addrIP|~bdte.addrMask), bdte.addrPort) )
                    if _debug: BIPBBMD._debug("        - sending to peer: %r", xpdu.pduDestination)
                    self.request(xpdu)

            # send it to the registered foreign devices
            for fdte in self.bbmdFDT:
                xpdu.pduDestination = fdte.fdAddress
                if _debug: BIPBBMD._debug("        - sending to foreign device: %r", xpdu.pduDestination)
                self.request(xpdu)

        else:
            BIPBBMD._warning("invalid pdu type: %s", type(pdu))

    def register_foreign_device(self, addr, ttl):
        """Add a foreign device to the FDT."""
        if _debug: BIPBBMD._debug("register_foreign_device %r %r", addr, ttl)

        # see if it is an address or make it one
        if isinstance(addr, Address):
            pass
        elif isinstance(addr, str):
            addr = LocalStation( addr )
        else:
            raise TypeError("addr must be a string or an Address")

        for fdte in self.bbmdFDT:
            if addr == fdte.fdAddress:
                break
        else:
            fdte = FDTEntry()
            fdte.fdAddress = addr
            self.bbmdFDT.append( fdte )

        fdte.fdTTL = ttl
        fdte.fdRemain = ttl + 5

        # return success
        return 0

    def delete_foreign_device_table_entry(self, addr):
        if _debug: BIPBBMD._debug("delete_foreign_device_table_entry %r", addr)

        # see if it is an address or make it one
        if isinstance(addr, Address):
            pass
        elif isinstance(addr, str):
            addr = LocalStation( addr )
        else:
            raise TypeError("addr must be a string or an Address")

        # find it and delete it
        stat = 0
        for i in range(len(self.bbmdFDT)-1, -1, -1):
            if addr == self.bbmdFDT[i].fdAddress:
                del self.bbmdFDT[i]
                break
        else:
            stat = 99 ### entry not found

        # return status
        return stat

    def process_task(self):
        # look for foreign device registrations that have expired
        for i in range(len(self.bbmdFDT)-1, -1, -1):
            fdte = self.bbmdFDT[i]
            fdte.fdRemain -= 1

            # delete it if it expired
            if fdte.fdRemain <= 0:
                if _debug: BIPBBMD._debug("foreign device expired: %r", fdte.fdAddress)
                del self.bbmdFDT[i]

    def add_peer(self, addr):
        if _debug: BIPBBMD._debug("add_peer %r", addr)

        # see if it is an address or make it one
        if isinstance(addr, Address):
            pass
        elif isinstance(addr, str):
            addr = LocalStation(addr)
        else:
            raise TypeError("addr must be a string or an Address")

        # if it's this BBMD, make it the first one
        if self.bbmdBDT and (addr == self.bbmdAddress):
            raise RuntimeError("add self to BDT as first address")

        # see if it's already there
        for bdte in self.bbmdBDT:
            if addr == bdte:
                break
        else:
            self.bbmdBDT.append(addr)

    def delete_peer(self, addr):
        if _debug: BIPBBMD._debug("delete_peer %r", addr)

        # see if it is an address or make it one
        if isinstance(addr, Address):
            pass
        elif isinstance(addr, str):
            addr = LocalStation(addr)
        else:
            raise TypeError("addr must be a string or an Address")

        # look for the peer address
        for i in range(len(self.bbmdBDT)-1, -1, -1):
            if addr == self.bbmdBDT[i]:
                del self.bbmdBDT[i]
                break
        else:
            pass

#
#   BVLLServiceElement
#

@bacpypes_debugging
class BVLLServiceElement(ApplicationServiceElement):

    def __init__(self, aseID=None):
        if _debug: BVLLServiceElement._debug("__init__ aseID=%r", aseID)
        ApplicationServiceElement.__init__(self, aseID)

    def indication(self, npdu):
        if _debug: BVLLServiceElement._debug("indication %r %r", npdu)

        # redirect
        fn = npdu.__class__.__name__
        if hasattr(self, fn):
            getattr(self, fn)(npdu)
        else:
            BVLLServiceElement._warning("no handler for %s", fn)

    def confirmation(self, npdu):
        if _debug: BVLLServiceElement._debug("confirmation %r %r", npdu)

        # redirect
        fn = npdu.__class__.__name__
        if hasattr(self, fn):
            getattr(self, fn)(npdu)
        else:
            BVLLServiceElement._warning("no handler for %s", fn)
<|MERGE_RESOLUTION|>--- conflicted
+++ resolved
@@ -141,11 +141,7 @@
             return
 
         # extract the first octet
-<<<<<<< HEAD
-        msg_type = struct.unpack('B', pdu.pduData[:1])[0]
-=======
         msg_type = pdu.pduData[0]
->>>>>>> 85a8ce95
 
         # check for the message type
         if msg_type == 0x01:
